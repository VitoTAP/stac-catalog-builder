--- conflicted
+++ resolved
@@ -1,5 +1 @@
-<<<<<<< HEAD
 from stacbuilder._version import __version__  # noqa
-=======
-from .__main__ import *
->>>>>>> 397a235f
